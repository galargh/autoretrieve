apiVersion: kustomize.config.k8s.io/v1beta1
kind: Kustomization
namespace: autoretrieve
resources:
<<<<<<< HEAD
- ../../base
- monitor.yaml
patchesStrategicMerge:
- service-patch.yaml
=======
  - ../../base
  - monitor.yaml
  - pvc.yaml

patchesStrategicMerge:
  - service-patch.yaml
  - deployment-patch.yaml

>>>>>>> 0d2556c5
replicas:
- name: autoretrieve
  count: 1
secretGenerator:
- name: autoretrieve-identity
  behavior: replace
  files:
  - peerkey.encrypted
images:
- name: autoretrieve
  newName: 407967248065.dkr.ecr.us-east-2.amazonaws.com/autoretrieve/autoretrieve # {"$imagepolicy": "autoretrieve:autoretrieve:name"}
  newTag: 20220513181402-0d2556c57cd1a46bdb627500f986597b7d3c2bf4 # {"$imagepolicy": "autoretrieve:autoretrieve:tag"}<|MERGE_RESOLUTION|>--- conflicted
+++ resolved
@@ -2,21 +2,12 @@
 kind: Kustomization
 namespace: autoretrieve
 resources:
-<<<<<<< HEAD
-- ../../base
-- monitor.yaml
-patchesStrategicMerge:
-- service-patch.yaml
-=======
   - ../../base
   - monitor.yaml
   - pvc.yaml
-
 patchesStrategicMerge:
   - service-patch.yaml
   - deployment-patch.yaml
-
->>>>>>> 0d2556c5
 replicas:
 - name: autoretrieve
   count: 1
